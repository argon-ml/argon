--- conflicted
+++ resolved
@@ -35,11 +35,7 @@
     {
      "data": {
       "application/vnd.jupyter.widget-view+json": {
-<<<<<<< HEAD
        "model_id": "a14858b68d8a413b963645f6445a2684",
-=======
-       "model_id": "53b762ee641545e6add5d18a2a3d9d83",
->>>>>>> c23b03cb
        "version_major": 2,
        "version_minor": 0
       },
@@ -53,11 +49,7 @@
     {
      "data": {
       "application/vnd.jupyter.widget-view+json": {
-<<<<<<< HEAD
        "model_id": "3dbfa6037143407b98df09dd801a9953",
-=======
-       "model_id": "362e36f097ac4a4399f49a9075667fa0",
->>>>>>> c23b03cb
        "version_major": 2,
        "version_minor": 0
       },
@@ -71,11 +63,7 @@
     {
      "data": {
       "application/vnd.jupyter.widget-view+json": {
-<<<<<<< HEAD
        "model_id": "c23bf359184a4a7cbe535d0bfb496e78",
-=======
-       "model_id": "d0c9c5ddbd6041ca9e845ad060cf6b0e",
->>>>>>> c23b03cb
        "version_major": 2,
        "version_minor": 0
       },
@@ -89,11 +77,7 @@
     {
      "data": {
       "application/vnd.jupyter.widget-view+json": {
-<<<<<<< HEAD
        "model_id": "e57c875ca01040349d5aa35cdcb23007",
-=======
-       "model_id": "f0f219407a5b46f98dc0aa186f811d4b",
->>>>>>> c23b03cb
        "version_major": 2,
        "version_minor": 0
       },
