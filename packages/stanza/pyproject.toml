--- conflicted
+++ resolved
@@ -26,11 +26,7 @@
     "shapely>=2.0.4",
     "robosuite>=1.4",
     "sentencepiece>=0.2.0",
-<<<<<<< HEAD
-    "aim>=3.22.0"
-=======
     "h5py>=3.11.0",
->>>>>>> d86e5043
 ]
 requires-python = "<3.11,>=3.10"
 readme = "README.md"
