import jax
import jax.numpy as jnp
import mujoco
import numpy as np
import collections.abc

from stanza.dataclasses import dataclass, field, replace
from stanza.util import jax_static_property
from stanza.env import (
    EnvWrapper, RenderConfig, ObserveConfig,
    ImageRender, SequenceRender,
    Environment,
    EnvironmentRegistry
)
from stanza.env.transforms import (
    EnvTransform, ChainedTransform,
    MultiStepTransform
)
from stanza.env.mujoco.core import (
    MujocoEnvironment,
    SystemState, SimulatorState, Action,
    quat_to_mat, orientation_error
)

from functools import partial
from typing import Sequence, Callable, Iterable, Any

# handles the XML generation, rendering

ROBOT_NAME_MAP = {"panda": "Panda"}

# our initializer
RobotInitializer = Any
ObjectInitializer = Any

@dataclass(kw_only=True)
class RobosuiteEnv(MujocoEnvironment[SimulatorState]):
    robots: Sequence[str] = field(pytree_node=False)

    @property
    def _env_args(self):
        return {}

    @jax_static_property
    def _model_initializers(self) -> tuple[mujoco.MjModel, Sequence[RobotInitializer], ObjectInitializer]:
        _setup_macros()
        import robosuite as suite
        env = suite.make(
            env_name=self.env_name,
            robots=[ROBOT_NAME_MAP[r] for r in self.robots],
            has_renderer=False,
            has_offscreen_renderer=False,
            use_camera_obs=False,
            ignore_done=True,
            **self._env_args
        )
        env.reset()
        model =  env.sim.model._model
        robots = tuple(RobotInitializer.from_robosuite(r) for r in env.robots)
        initializer = ObjectInitializer.from_robosuite(env.placement_initializer)
        return model, robots, initializer
    
    @property
    def model(self):
        return self._model_initializers[0]

    @jax.jit
    def _reset_internal(self, rng_key : jax.Array) -> SystemState:
        state = SystemState(
            time=jnp.zeros((), jnp.float32),
            qpos=self.simulator.qpos0,
            qvel=self.simulator.qvel0,
            act=self.simulator.act0
        )
        # get the model, robot initializers, and object initializers
        model, robots, initializer = self._model_initializers
        keys = jax.random.split(rng_key, len(robots) + 1)
        r_keys, i_key = keys[:-1], keys[-1]
        for rk, r in zip(r_keys, robots):
            state = r.reset(rk, state)
        placements = initializer.generate(i_key)
        state = ObjectInitializer.update_state(model, state, placements.values())
        return state
    
    @jax.jit
    def reset(self, rng_key: jax.Array) -> SimulatorState:
        state = self._reset_internal(rng_key)
        return self.full_state(state)

    # use the "frontview" camera for rendering
    # if not specified
    def render(self, state, config = None):
        config = config or ImageRender(width=256, height=256)
        # custom image rendering for robosuite
        # which disables the collision geometry visualization
        if isinstance(config, ImageRender):
            state = self.simulator.reduce_state(state)
            camera = config.camera if config.camera is not None else "frontview"
            # render only the visual geometries
            # do not include the collision geometries
            return self.native_simulator.render(
                state, config.width, config.height, (False, True), camera
            )
        return super().render(config, state)

_OBJECT_JOINT_MAP = {
    "can": "Can_joint0",
    "milk": "Milk_joint0",
    "bread": "Bread_joint0",
    "cereal": "Cereal_joint0"
}
_TARGET_BIN_ID = {
    "milk": 0,
    "bread": 1,
    "cereal": 2,
    "can": 3
}

@dataclass(kw_only=True)
class PickAndPlace(RobosuiteEnv[SimulatorState]):
    num_objects: int = field(default=4, pytree_node=False)
    objects: Sequence[str] = field(
        default=("can","milk","bread","cereal"), 
        pytree_node=False
    )

    @property
    def env_name(self):
        return "PickPlace"

    @property
    def _env_args(self):
        if self.num_objects == 1 and len(self.objects) == 1:
            return {"single_object_mode": 2, "object_type": self.objects[0]}
        elif self.num_objects == 1:
            return {"single_object_mode": 1, "object_type": self.objects[0]}
        else:
            return {"single_object_mode": 0}

    def _reset_internal(self, rng_key : jax.Array) -> SystemState:
        # randomly select one of the nuts to remove
        def remove_objects(state, names):
            qpos = state.qpos
            for n in names:
                qpos = _set_joint_qpos(self.model, _OBJECT_JOINT_MAP[n],
                    qpos, jnp.array([0, 0, 0, 1, 0, 0, 0])
                )
            return replace(state, qpos=qpos)

        if self.num_objects == 1 and len(self.objects) > 1:
            # randomly select objects to remove
            objects = list(self.objects)
            rng_key, sk = jax.random.split(rng_key)
            state = super()._reset_internal(rng_key)
            branches = [partial(remove_objects, names=[o for o in objects if o != obj]) for obj in objects]
            state = jax.lax.switch(jax.random.randint(sk, (), 0, len(self.objects)), branches, state)
            return state
        elif self.num_objects == 1 and len(self.objects) == 1:
            state = super()._reset_internal(rng_key)
            if self.objects[0] == "can": state = remove_objects(state, ("milk", "bread", "cereal"))
            elif self.objects[0] == "milk": state = remove_objects(state, ("can", "bread", "cereal"))
            elif self.objects[0] == "bread": state = remove_objects(state, ("can", "milk", "cereal"))
            elif self.objects[0] == "cereal": state = remove_objects(state, ("can", "milk", "bread"))
            return state
        else:
            return super()._reset_internal(rng_key)
    
    def _over_bin(self, pos, bin_id):
        bin_low = self.model.body_pos[self.model.body("bin2").id][:2]
        bin_size = jnp.array((0.39, 0.49, 0.82)) / 2
        if bin_id == 0 or bin_id == 2:
            bin_low  = bin_low - jnp.array((bin_size[0], 0))
        if bin_id < 2:
            bin_low = bin_low - jnp.array((0, bin_size[0]))
        bin_high = bin_low + bin_size[:2]
        return jnp.logical_and(jnp.all(pos[:2] >= bin_low), jnp.all(pos[:2] <= bin_high))
        
    @jax.jit
    def reward(self, state, action, next_state):
        obs = self.observe(next_state, ManipulationTaskObs())
        objects_over_bins = jnp.array([self._over_bin(obj_pos, _TARGET_BIN_ID[obj]) \
                                       for obj, obj_pos in zip(self.objects, obs.object_pos)])

        object_z_pos = obs.object_pos[:,2]
        bin_z = self.model.body_pos[self.model.body("bin2").id][2]
        bin_z_check = jnp.logical_and(object_z_pos >= bin_z, object_z_pos <= bin_z + 0.1)

        objects_in_bins = jnp.logical_and(objects_over_bins, bin_z_check)
        return 0.5*jnp.mean(objects_over_bins) + 0.5*jnp.mean(objects_in_bins)

    def is_finished(self, state: SimulatorState) -> jax.Array:
        return super().is_finished(state)

    @jax.jit
    def render(self, state, config = None):
        return super().render(state, config)
    
    @jax.jit
<<<<<<< HEAD
    def observe(self, state, config : ObserveConfig = None):
        if config is None: config = PickPlaceObs()
        data = self.simulator.system_data(state)
        eef_id = self.model.body("gripper0_eef").id
        if isinstance(config, PickPlaceObs):
            return PickPlaceObs(
=======
    def observe(self, state, config : ObserveConfig | None = None):
        if config is None: config = ManipulationTaskObs()
        if isinstance(config, ManipulationTaskObs):
            data = self.simulator.system_data(state)
            eef_id = self.model.body("gripper0_eef").id
            grip_site_id = self.model.site("gripper0_grip_site").id
            return ManipulationTaskObs(
>>>>>>> f4a01353
                eef_pos=data.xpos[eef_id, :],
                eef_vel=data.cvel[eef_id, :3],
                eef_quat=data.xquat[eef_id, :],
                eef_rot_vel=data.cvel[eef_id, 3:],
                grip_site_pos=data.site_xpos[grip_site_id, :],
                object_pos=jnp.stack([
                    data.xpos[self.model.joint(_OBJECT_JOINT_MAP[obj]).id, :] for obj in self.objects
                ]),
                object_quat=jnp.stack([
                    data.xquat[self.model.joint(_OBJECT_JOINT_MAP[obj]).id, :] for obj in self.objects
                ])
            )
        elif isinstance(config, PickPlaceEEFPose):
            return jnp.concatenate([data.xpos[eef_id, :], data.xquat[eef_id, :]])
        else:
            raise ValueError("Unsupported observation type")
<<<<<<< HEAD
    
    @jax.jit
    def reward(self, state : SimulatorState, 
                action : Action, 
                next_state : SimulatorState):
        #TODO
        return 0

@dataclass
class PickPlaceEEFPose:
    pass

@dataclass
class PickPlaceObs:
    eef_pos: jax.Array = None # (3,) -- end-effector position
    eef_vel: jax.Array = None # (3,) -- end-effector velocity
    eef_quat: jax.Array = None # (4,) -- end-effector quaternion
    eef_rot_vel: jax.Array = None # (3,) -- end-effector angular velocity

    object_pos: jax.Array = None # (n, 3) where n is the number of objects in the scene
    object_quat: jax.Array = None # (n, 4) where n is the number of objects in the scene

@dataclass
class PickPlacePosObs:
    eef_pos: jax.Array = None
    eef_quat: jax.Array = None
    object_pos: jax.Array = None
    object_quat: jax.Array = None

@dataclass
class PickPlaceEulerObs:
    pass

@dataclass
class PositionalControlTransform(EnvTransform):
    k_p : jax.Array = jnp.array([15]*6) # (6,) -- [0:3] corresponds to position, [3:6] corresponds to orientation
    k_d : jax.Array = jnp.array([2]*6) # (6,) -- [0:3] corresponds to position, [3:6] corresponds to orientation

    def apply(self, env):
        return PositionalControlEnv(env, self.k_p, self.k_d)
    
@dataclass
class PositionalObsTransform(EnvTransform):
    def apply(self, env):
        return PositionalObsEnv(env)

@dataclass
class PositionalControlEnv(EnvWrapper):
    k_p : jax.Array 
    k_d : jax.Array 

    def step(self, state, action, rng_key=None):
        obs = self.base.observe(state)
        if action is not None:
            data = self.simulator.system_data(state)
            robot = self._model_initializers[1][0]
            eef_id = self.model.body("gripper0_eef").id

            print(self.model.nv)
            print(data.qM)
            jacp, jacv = self.native_simulator.get_jacs(state, eef_id)
            J_pos = jnp.array(jacp.reshape((3, -1))[:, robot.qvel_indices])
            J_ori = jnp.array(jacv.reshape((3, -1))[:, robot.qvel_indices])
            
            mass_matrix = self.native_simulator.get_fullM(state)
            mass_matrix = jnp.reshape(mass_matrix, (len(data.qvel), len(data.qvel)))
            mass_matrix = mass_matrix[robot.qvel_indices, :][:, robot.qvel_indices]

            # Compute lambda matrices
            mass_matrix_inv = jnp.linalg.inv(mass_matrix)
            lambda_pos_inv = J_pos @ mass_matrix_inv @ J_pos.T
            lambda_ori_inv = J_ori @ mass_matrix_inv @ J_ori.T
            # take the inverses, but zero out small singular values for stability
            lambda_pos = jnp.linalg.pinv(lambda_pos_inv)
            lambda_ori = jnp.linalg.pinv(lambda_ori_inv)

            pos_error = action[:3] - obs.eef_pos
            vel_pos_error = -obs.eef_vel

            eef_ori_mat = quat_to_mat(obs.eef_quat)
            action_ori_mat = quat_to_mat(action[3:])
            ori_error = orientation_error(action_ori_mat, eef_ori_mat)
            vel_ori_error = -obs.eef_rot_vel

            F_r = self.k_p[:3] * pos_error + self.k_d[:3] * vel_pos_error
            Tau_r = self.k_p[3:] * ori_error + self.k_d[3:] * vel_ori_error
            compensation = data.qfrc_bias[robot.qvel_indices]

            torques = J_pos.T @ lambda_pos @ F_r + J_ori.T @ lambda_ori @ Tau_r + compensation
            a = jnp.zeros(self.model.nu, dtype=jnp.float32)
            a = a.at[robot.qvel_indices].set(torques)
        else: 
            a = jnp.zeros(self.model.nu, dtype=jnp.float32)
        return self.base.step(state, a, None)

@dataclass
class PositionalObsEnv(EnvWrapper):
    def observe(self, state, config=None):
        if config is None: config = PickPlacePosObs()
        if not isinstance(config, PickPlacePosObs):
            return self.base.observe(state, config)
        obs = self.base.observe(state, PickPlaceObs())
        return PickPlacePosObs(
            eef_pos=obs.eef_pos,
            eef_quat=obs.eef_quat,
            object_pos=obs.object_pos,
            object_quat=obs.object_quat
        )
    
    def get_action(self, state):
        #return self.observe(state).eef_pos
        return jnp.zeros(self.model.nu)
=======
>>>>>>> f4a01353

_NUT_JOINT_MAP = {
    "round": "RoundNut_joint0",
    "square": "SquareNut_joint0"
}

_PEG_ID_NUT_MAP = {
    "square": 0,
    "round": 1,
}

@dataclass(kw_only=True)
class NutAssembly(RobosuiteEnv[SimulatorState]):
    num_objects: int = field(default=2, pytree_node=False)
    # the type of the nut
    objects: Sequence[str] = field(
        default=("round","square"),
        pytree_node=False
    )

    @property
    def env_name(self):
        return "NutAssembly"

    @property
    def _env_args(self):
        if self.num_objects == 1 and len(self.objects) == 1:
            return {"single_object_mode": 2, "nut_type": self.objects[0]}
        elif self.num_objects == 1:
            return {"single_object_mode": 1}
        elif self.num_objects == 2:
            return {}
        else:
            raise ValueError(f"Unsupported number of objects {self.num_objects}")
    
    def _reset_internal(self, rng_key : jax.Array) -> SystemState:
        # randomly select one of the nuts to remove
        def remove_nuts(state, names):
            qpos = state.qpos
            for n in names:
                qpos = _set_joint_qpos(self.model, _NUT_JOINT_MAP[n],
                    qpos, jnp.array([10, 10, 10, 1, 0, 0, 0])
                )
            return replace(state, qpos=qpos)

        if self.num_objects == 1 and len(self.objects) > 1:
            # randomly select a nut to remove
            objects = list(self.objects)
            rng_key, sk = jax.random.split(rng_key)
            state = super()._reset_internal(rng_key)
            branches = [partial(remove_nuts, names=[o for o in objects if o != obj]) for obj in objects]
            state = jax.lax.switch(jax.random.randint(sk, (), 0, len(objects)),
                branches, state)
        elif self.num_objects == 1 and len(self.objects) == 1:
            state = super()._reset_internal(rng_key)
            if self.objects[0] == "round": state = remove_nuts(state, ("square",))
            elif self.objects[0] == "square": state = remove_nuts(state, ("round",))
        else:
            state = super()._reset_internal(rng_key)
        return state

    @jax.jit
    def observe(self, state, config : ObserveConfig | None = None):
        if config is None: config = ManipulationTaskObs()
        if isinstance(config, ManipulationTaskObs):
            data = self.simulator.system_data(state)
            eef_id = self.model.body("gripper0_eef").id
            grip_site_id = self.model.site("gripper0_grip_site").id
            return ManipulationTaskObs(
                eef_pos=data.xpos[eef_id, :],
                eef_vel=data.cvel[eef_id, :3],
                eef_quat=data.xquat[eef_id, :],
                eef_rot_vel=data.cvel[eef_id, 3:],
                grip_site_pos=data.site_xpos[grip_site_id, :],
                object_pos=jnp.stack([
                    data.xpos[self.model.body(f"{obj.capitalize()}Nut_main").id, :] for obj in self.objects
                ]),
                object_quat=jnp.stack([
                    data.xquat[self.model.body(f"{obj.capitalize()}Nut_main").id, :] for obj in self.objects
                ])
            )
        else:
            raise ValueError("Unsupported observation type")

    @jax.jit
    def reward(self, state, action, next_state):
        peg_ids = [self.model.body("peg1").id, self.model.body("peg2").id]
        data = self.simulator.system_data(next_state)
        peg_pos = jnp.stack([data.xpos[peg_ids[_PEG_ID_NUT_MAP[obj]], :] for obj in self.objects])
        obs = self.observe(next_state, ManipulationTaskObs())
        over_peg = jnp.linalg.norm(peg_pos[:2] - obs.object_pos[:2], axis=-1) < 0.12
        z_pos = obs.object_pos[:,2]
        peg_z_range = jnp.logical_and(z_pos >= peg_pos[:,2] - 0.12, z_pos <= peg_pos[:,2] + 0.08)
        on_peg = jnp.logical_and(over_peg, peg_z_range)
        return 0.5*jnp.mean(over_peg) + 0.5*jnp.mean(on_peg)

@dataclass(kw_only=True)
class DoorOpen(RobosuiteEnv[SimulatorState]):
    @property
    def env_name(self):
        return "DoorOpen"

@dataclass
class ManipulationTaskObs:
    eef_pos: jax.Array = None # (n_robots, 3,) -- end-effector position
    eef_vel: jax.Array = None # (n_robots, 3,) -- end-effector velocity
    eef_quat: jax.Array = None # (n_robots, 4,) -- end-effector quaternion
    eef_rot_vel: jax.Array = None # (n_robots, 3,) -- end-effector angular velocity
    grip_site_pos: jax.Array = None # (n_robots, 3,) -- gripper site position

    object_pos: jax.Array = None # (n_objects, 3) where n is the number of objects in the scene
    object_quat: jax.Array = None # (n_objects, 4) where n is the number of objects in the scene

@dataclass
class ManipulationTaskPosObs:
    eef_pos: jax.Array = None
    eef_quat: jax.Array = None
    object_pos: jax.Array = None
    object_quat: jax.Array = None

@dataclass
class PositionalControlTransform(EnvTransform):
    #TODO
    def apply(self, env):
        return PositionalControlEnv(env)
    
@dataclass
class PositionalObsTransform(EnvTransform):
    def apply(self, env):
        return PositionalObsEnv(env)

@dataclass
class PositionalControlEnv(EnvWrapper):
    #TODO
    def step(self, state, action, rng_key=None):
        a = jnp.zeros(self.base.model.nu)
        return self.base.step(state, a, None)

@dataclass
class PositionalObsEnv(EnvWrapper):
    def observe(self, state, config=None):
        if config is None: config = ManipulationTaskPosObs()
        if not isinstance(config, ManipulationTaskPosObs):
            return self.base.observe(state, config)
        obs = self.base.observe(state, ManipulationTaskObs())
        return ManipulationTaskPosObs(
            eef_pos=obs.eef_pos,
            eef_quat=obs.eef_quat,
            grip_site_pos=obs.grip_site_pos,
            object_pos=obs.object_pos,
            object_quat=obs.object_quat
        )

environments = EnvironmentRegistry[RobosuiteEnv]()

# Pick and place environments
environments.register("pickplace", partial(PickAndPlace, 
    num_objects=4, objects=("can","milk", "bread", "cereal"), robots=("panda",)
))
environments.register("pickplace/random", partial(PickAndPlace, 
    num_objects=1, objects=("can","milk", "bread", "cereal"), robots=("panda",)
))
environments.register("pickplace/can", partial(PickAndPlace, 
    num_objects=1, objects=("can",), robots=("panda",)
))
environments.register("pickplace/milk", partial(PickAndPlace, 
    num_objects=1, objects=("milk",), robots=("panda",)
))
environments.register("pickplace/bread", partial(PickAndPlace, 
    num_objects=1, objects=("bread",), robots=("panda",)
))
environments.register("pickplace/cereal", partial(PickAndPlace, 
    num_objects=1, objects=("cereal",), robots=("panda",)
))

# Nut assembly environments
environments.register("nutassembly", partial(NutAssembly,
    robots=("panda",)
))
environments.register("nutassembly/random", partial(NutAssembly,
    num_objects=1, robots=("panda",)
))
environments.register("nutassembly/square", partial(NutAssembly,
    num_objects=1, objects=("square",), robots=("panda",)
))
environments.register("nutassembly/round", partial(NutAssembly,
    num_objects=1, objects=("round",), robots=("panda",)
))

# Convert robosuite object/robot 
# initializers to jax-friendly format

@dataclass
class ObjectPlacement:
    pos: jax.Array
    quat: jax.Array
    joint_names: Sequence[str] = field(pytree_node=False)
    # the extents of the object (for exclusion purposes)
    object_horiz_radius : float = field(pytree_node=False)
    object_top_offset : float = field(pytree_node=False)
    object_bottom_offset : float = field(pytree_node=False)

@dataclass
class RobotInitializer:
    init_qpos: jax.Array
    joint_indices: np.ndarray = field(pytree_node=False)
    qpos_indices: np.ndarray = field(pytree_node=False)
    qvel_indices: np.ndarray = field(pytree_node=False)
    noiser: Callable[[jax.Array, jax.Array], jax.Array] | None = None

    def reset(self, rng_key : jax.Array | None, state: SystemState) -> SystemState:
        robot_qpos = self.init_qpos
        if rng_key is not None and self.noiser is not None:
            robot_qpos = self.noiser(rng_key, robot_qpos)
        qpos = state.qpos.at[self.qpos_indices].set(robot_qpos)
        return replace(state, qpos=qpos)

    @staticmethod
    def from_robosuite(robot: Any, randomized : bool = True) -> "RobotInitializer":
        noiser = None
        if robot.initialization_noise["type"] == "gaussian":
            def noiser(rng_key, qpos):
                m = robot.initialization_noise["magnitude"]
                return qpos + m * jax.random.normal(rng_key, qpos.shape)
        elif robot.initialization_noise["type"] == "uniform":
            def noiser(rng_key, qpos):
                m = robot.initialization_noise["magnitude"]
                return qpos + m * jax.random.uniform(rng_key, qpos.shape, minval=-1, maxval=1)
        return RobotInitializer(
            robot.init_qpos,
            np.array(robot._ref_joint_indexes),
            np.array(robot._ref_joint_pos_indexes),
            np.array(robot._ref_joint_vel_indexes),
            noiser if randomized else None
        )

@dataclass
class ObjectInitializer:
    # each sampler is a function from a random key to a dictionary of object placements
    object_samplers: Sequence[Callable[[jax.Array], dict[str, ObjectPlacement]]]

    def generate(self, rng_key : jax.Array) -> dict[str, ObjectPlacement]:
        keys = jax.random.split(rng_key, len(self.object_samplers))
        placement = {}
        for r, v in zip(keys, self.object_samplers):
            placement.update(v(r, placement))
        return placement

    # for a given state, update the object placements

    @staticmethod
    def update_state(model : mujoco.MjModel, state : SystemState, 
                     placements : Iterable[ObjectPlacement]) -> SystemState:
        qpos = state.qpos
        for v in placements:
            for j in v.joint_names:
                qpos = _set_joint_qpos(model, j, qpos, jnp.concatenate((v.pos, v.quat)))
        return replace(state, qpos=qpos)

    @staticmethod
    def from_robosuite(sampler : Any, sample_args : dict | None = None) -> "ObjectInitializer":
        from robosuite.utils.placement_samplers import (
            SequentialCompositeSampler,
            UniformRandomSampler
        )
        samplers = []
        if isinstance(sampler, SequentialCompositeSampler):
            for s in sampler.samplers.values():
                initializer = ObjectInitializer.from_robosuite(s, sampler.sample_args)
                samplers.extend(initializer.object_samplers)
        else:
            object_info = list(
                (o.name, [o.joints[0]], o.horizontal_radius, o.bottom_offset, o.top_offset) for o in sampler.mujoco_objects 
                if "visual" not in o.name.lower()
            ) # we only want the physical objects, not the visual (which are part of the model)
            if isinstance(sampler, UniformRandomSampler):
                min_pos, max_pos = (
                    jnp.array([sampler.x_range[0], sampler.y_range[0]]),
                    jnp.array([sampler.x_range[1], sampler.y_range[1]])
                )
                if sampler.rotation is None:
                    rot_range = (0, 2 * jnp.pi)
                elif isinstance(sampler.rotation, collections.abc.Iterable):
                    rot_range = (min(sampler.rotation), max(sampler.rotation))
                else:
                    rot_range = None
                    rotation = sampler.rotation
                rotation_axis = sampler.rotation_axis
                z_offset = jnp.array(sampler.z_offset)

                # offset by the reference position
                reference_pos = jnp.array(sampler.reference_pos)
                min_pos = min_pos + reference_pos[:2]
                max_pos = max_pos + reference_pos[:2]
                z_offset = z_offset + reference_pos[2]
                on_top = sample_args.get("on_top", True) if sample_args else True

                def uniform_sampler(rng_key: jax.Array, fixtures: dict[str, ObjectPlacement]) -> dict[str, ObjectPlacement]:
                    placements = {}
                    keys = jax.random.split(rng_key, len(object_info))
                    for rk, (name, joint_names, horiz_radius, bot_off, top_off) in zip(keys, object_info):
                        z_pos = z_offset[None]
                        if on_top: z_pos = z_pos - (bot_off[-1])[None]

                        def sampler(sk):
                            return jax.random.uniform(sk, (2,), 
                                minval=min_pos + horiz_radius, maxval=max_pos - horiz_radius
                            )
                        xy_k, a_k = jax.random.split(rk)
                        xy_pos = _loop_sample(placements, horiz_radius, top_off, bot_off, z_pos, xy_k, sampler)
                        pos = jnp.concatenate((xy_pos, z_pos))
                        rot = jax.random.uniform(a_k, (), minval=rot_range[0], maxval=rot_range[1]) \
                            if rot_range is not None else rotation
                        quat = _angle_to_quat(rot, rotation_axis)
                        placement = ObjectPlacement(
                            pos=pos,
                            quat=quat,
                            joint_names=joint_names,
                            object_horiz_radius=horiz_radius,
                            object_bottom_offset=bot_off,
                            object_top_offset=top_off
                        )
                        placements[name] = placement
                    return placements
                samplers.append(uniform_sampler)
            else:
                raise ValueError(f"Unsupported sampler type {sampler}")
        return ObjectInitializer(samplers)

def _loop_sample(placements, horiz_radius, 
            top_offset, bot_offset, z, rng_key, sample_fn):
    if not placements:
        return sample_fn(rng_key)
    # stack the positions of the objects that have been placed already
    o_xy_pos = jnp.stack(list(p.pos[:2] for p in placements.values()))
    o_z_pos = jnp.array(list(p.pos[2] for p in placements.values()))
    o_horiz_radius = jnp.array(list(p.object_horiz_radius for p in placements.values()))
    o_top_offset = jnp.array(list(p.object_top_offset[-1] for p in placements.values()))

    def sample_pos(loop_state):
        i, r, _ = loop_state
        sk, r = jax.random.split(r)
        return i + 1, r, sample_fn(sk)
    def is_invalid(loop_state):
        i, _, xy_pos = loop_state
        too_close = jnp.sum(jnp.square(xy_pos - o_xy_pos), axis=-1) <= (horiz_radius + o_horiz_radius) ** 2
        underneath = o_z_pos - z <= o_top_offset - bot_offset[-1]
        return jnp.logical_and(i < 64, jnp.any(jnp.logical_and(too_close, underneath)))
    loop_state = sample_pos((
        jnp.zeros((), jnp.uint32), 
        rng_key, jnp.zeros((2,), jnp.float32)
    ))
    _, _, xy_pos = jax.lax.while_loop(is_invalid, sample_pos, loop_state)
    return xy_pos

# random utilities
def _set_joint_qpos(model, joint_name, qpos, joint_val):
    id = mujoco.mj_name2id(model, mujoco.mjtObj.mjOBJ_JOINT, joint_name)
    addr = model.jnt_qposadr[id]
    type = model.jnt_type[id]

    if type == mujoco.mjtJoint.mjJNT_FREE:
        return qpos.at[addr:addr+7].set(joint_val)
    elif type == mujoco.mjtJoint.mjJNT_BALL:
        return qpos.at[addr:addr+4].set(joint_val)
    elif type == mujoco.mjtJoint.mjJNT_SLIDE:
        return qpos.at[addr:addr+1].set(joint_val)
    elif type == mujoco.mjtJoint.mjJNT_HINGE:
        return qpos.at[addr:addr+1].set(joint_val)
    else:
        raise ValueError(f"Unsupported joint type {type}")

def _angle_to_quat(rot_angle, rotation_axis):
    if rotation_axis == "x":
        return jnp.array([jnp.cos(rot_angle / 2), jnp.sin(rot_angle / 2), 0, 0])
    elif rotation_axis == "y":
        return jnp.array([jnp.cos(rot_angle / 2), 0, jnp.sin(rot_angle / 2), 0])
    elif rotation_axis == "z":
        return jnp.array([jnp.cos(rot_angle / 2), 0, 0, jnp.sin(rot_angle / 2)])
    else:
        raise ValueError(f"Unsupported rotation axis {rotation_axis}")

def _setup_macros():
    import warnings
    with warnings.catch_warnings():
        warnings.simplefilter("ignore")
        import robosuite
    import os
    import shutil
    base_path = robosuite.__path__[0]
    macros_path = os.path.join(base_path, "macros.py")
    macros_private_path = os.path.join(base_path, "macros_private.py")
    if os.path.exists(macros_private_path):
        return
    shutil.copyfile(macros_path, macros_private_path)<|MERGE_RESOLUTION|>--- conflicted
+++ resolved
@@ -196,14 +196,6 @@
         return super().render(state, config)
     
     @jax.jit
-<<<<<<< HEAD
-    def observe(self, state, config : ObserveConfig = None):
-        if config is None: config = PickPlaceObs()
-        data = self.simulator.system_data(state)
-        eef_id = self.model.body("gripper0_eef").id
-        if isinstance(config, PickPlaceObs):
-            return PickPlaceObs(
-=======
     def observe(self, state, config : ObserveConfig | None = None):
         if config is None: config = ManipulationTaskObs()
         if isinstance(config, ManipulationTaskObs):
@@ -211,7 +203,6 @@
             eef_id = self.model.body("gripper0_eef").id
             grip_site_id = self.model.site("gripper0_grip_site").id
             return ManipulationTaskObs(
->>>>>>> f4a01353
                 eef_pos=data.xpos[eef_id, :],
                 eef_vel=data.cvel[eef_id, :3],
                 eef_quat=data.xquat[eef_id, :],
@@ -224,125 +215,10 @@
                     data.xquat[self.model.joint(_OBJECT_JOINT_MAP[obj]).id, :] for obj in self.objects
                 ])
             )
-        elif isinstance(config, PickPlaceEEFPose):
+        elif isinstance(config, ManipulationTaskEEFPose):
             return jnp.concatenate([data.xpos[eef_id, :], data.xquat[eef_id, :]])
         else:
             raise ValueError("Unsupported observation type")
-<<<<<<< HEAD
-    
-    @jax.jit
-    def reward(self, state : SimulatorState, 
-                action : Action, 
-                next_state : SimulatorState):
-        #TODO
-        return 0
-
-@dataclass
-class PickPlaceEEFPose:
-    pass
-
-@dataclass
-class PickPlaceObs:
-    eef_pos: jax.Array = None # (3,) -- end-effector position
-    eef_vel: jax.Array = None # (3,) -- end-effector velocity
-    eef_quat: jax.Array = None # (4,) -- end-effector quaternion
-    eef_rot_vel: jax.Array = None # (3,) -- end-effector angular velocity
-
-    object_pos: jax.Array = None # (n, 3) where n is the number of objects in the scene
-    object_quat: jax.Array = None # (n, 4) where n is the number of objects in the scene
-
-@dataclass
-class PickPlacePosObs:
-    eef_pos: jax.Array = None
-    eef_quat: jax.Array = None
-    object_pos: jax.Array = None
-    object_quat: jax.Array = None
-
-@dataclass
-class PickPlaceEulerObs:
-    pass
-
-@dataclass
-class PositionalControlTransform(EnvTransform):
-    k_p : jax.Array = jnp.array([15]*6) # (6,) -- [0:3] corresponds to position, [3:6] corresponds to orientation
-    k_d : jax.Array = jnp.array([2]*6) # (6,) -- [0:3] corresponds to position, [3:6] corresponds to orientation
-
-    def apply(self, env):
-        return PositionalControlEnv(env, self.k_p, self.k_d)
-    
-@dataclass
-class PositionalObsTransform(EnvTransform):
-    def apply(self, env):
-        return PositionalObsEnv(env)
-
-@dataclass
-class PositionalControlEnv(EnvWrapper):
-    k_p : jax.Array 
-    k_d : jax.Array 
-
-    def step(self, state, action, rng_key=None):
-        obs = self.base.observe(state)
-        if action is not None:
-            data = self.simulator.system_data(state)
-            robot = self._model_initializers[1][0]
-            eef_id = self.model.body("gripper0_eef").id
-
-            print(self.model.nv)
-            print(data.qM)
-            jacp, jacv = self.native_simulator.get_jacs(state, eef_id)
-            J_pos = jnp.array(jacp.reshape((3, -1))[:, robot.qvel_indices])
-            J_ori = jnp.array(jacv.reshape((3, -1))[:, robot.qvel_indices])
-            
-            mass_matrix = self.native_simulator.get_fullM(state)
-            mass_matrix = jnp.reshape(mass_matrix, (len(data.qvel), len(data.qvel)))
-            mass_matrix = mass_matrix[robot.qvel_indices, :][:, robot.qvel_indices]
-
-            # Compute lambda matrices
-            mass_matrix_inv = jnp.linalg.inv(mass_matrix)
-            lambda_pos_inv = J_pos @ mass_matrix_inv @ J_pos.T
-            lambda_ori_inv = J_ori @ mass_matrix_inv @ J_ori.T
-            # take the inverses, but zero out small singular values for stability
-            lambda_pos = jnp.linalg.pinv(lambda_pos_inv)
-            lambda_ori = jnp.linalg.pinv(lambda_ori_inv)
-
-            pos_error = action[:3] - obs.eef_pos
-            vel_pos_error = -obs.eef_vel
-
-            eef_ori_mat = quat_to_mat(obs.eef_quat)
-            action_ori_mat = quat_to_mat(action[3:])
-            ori_error = orientation_error(action_ori_mat, eef_ori_mat)
-            vel_ori_error = -obs.eef_rot_vel
-
-            F_r = self.k_p[:3] * pos_error + self.k_d[:3] * vel_pos_error
-            Tau_r = self.k_p[3:] * ori_error + self.k_d[3:] * vel_ori_error
-            compensation = data.qfrc_bias[robot.qvel_indices]
-
-            torques = J_pos.T @ lambda_pos @ F_r + J_ori.T @ lambda_ori @ Tau_r + compensation
-            a = jnp.zeros(self.model.nu, dtype=jnp.float32)
-            a = a.at[robot.qvel_indices].set(torques)
-        else: 
-            a = jnp.zeros(self.model.nu, dtype=jnp.float32)
-        return self.base.step(state, a, None)
-
-@dataclass
-class PositionalObsEnv(EnvWrapper):
-    def observe(self, state, config=None):
-        if config is None: config = PickPlacePosObs()
-        if not isinstance(config, PickPlacePosObs):
-            return self.base.observe(state, config)
-        obs = self.base.observe(state, PickPlaceObs())
-        return PickPlacePosObs(
-            eef_pos=obs.eef_pos,
-            eef_quat=obs.eef_quat,
-            object_pos=obs.object_pos,
-            object_quat=obs.object_quat
-        )
-    
-    def get_action(self, state):
-        #return self.observe(state).eef_pos
-        return jnp.zeros(self.model.nu)
-=======
->>>>>>> f4a01353
 
 _NUT_JOINT_MAP = {
     "round": "RoundNut_joint0",
@@ -446,6 +322,17 @@
         return "DoorOpen"
 
 @dataclass
+class ManipulationTaskEEFPose:
+    pass
+
+@dataclass
+class ManipulationTaskPosObs:
+    eef_pos: jax.Array = None
+    eef_quat: jax.Array = None
+    object_pos: jax.Array = None
+    object_quat: jax.Array = None
+
+@dataclass
 class ManipulationTaskObs:
     eef_pos: jax.Array = None # (n_robots, 3,) -- end-effector position
     eef_vel: jax.Array = None # (n_robots, 3,) -- end-effector velocity
@@ -465,9 +352,11 @@
 
 @dataclass
 class PositionalControlTransform(EnvTransform):
-    #TODO
+    k_p : jax.Array = jnp.array([15]*6) # (6,) -- [0:3] corresponds to position, [3:6] corresponds to orientation
+    k_d : jax.Array = jnp.array([2]*6) # (6,) -- [0:3] corresponds to position, [3:6] corresponds to orientation
+
     def apply(self, env):
-        return PositionalControlEnv(env)
+        return PositionalControlEnv(env, self.k_p, self.k_d)
     
 @dataclass
 class PositionalObsTransform(EnvTransform):
@@ -476,10 +365,53 @@
 
 @dataclass
 class PositionalControlEnv(EnvWrapper):
-    #TODO
+    k_p : jax.Array 
+    k_d : jax.Array 
+
     def step(self, state, action, rng_key=None):
-        a = jnp.zeros(self.base.model.nu)
+        obs = self.base.observe(state)
+        if action is not None:
+            data = self.simulator.system_data(state)
+            robot = self._model_initializers[1][0]
+            eef_id = self.model.body("gripper0_eef").id
+
+            print(self.model.nv)
+            print(data.qM)
+            jacp, jacv = self.native_simulator.get_jacs(state, eef_id)
+            J_pos = jnp.array(jacp.reshape((3, -1))[:, robot.qvel_indices])
+            J_ori = jnp.array(jacv.reshape((3, -1))[:, robot.qvel_indices])
+            
+            mass_matrix = self.native_simulator.get_fullM(state)
+            mass_matrix = jnp.reshape(mass_matrix, (len(data.qvel), len(data.qvel)))
+            mass_matrix = mass_matrix[robot.qvel_indices, :][:, robot.qvel_indices]
+
+            # Compute lambda matrices
+            mass_matrix_inv = jnp.linalg.inv(mass_matrix)
+            lambda_pos_inv = J_pos @ mass_matrix_inv @ J_pos.T
+            lambda_ori_inv = J_ori @ mass_matrix_inv @ J_ori.T
+            # take the inverses, but zero out small singular values for stability
+            lambda_pos = jnp.linalg.pinv(lambda_pos_inv)
+            lambda_ori = jnp.linalg.pinv(lambda_ori_inv)
+
+            pos_error = action[:3] - obs.eef_pos
+            vel_pos_error = -obs.eef_vel
+
+            eef_ori_mat = quat_to_mat(obs.eef_quat)
+            action_ori_mat = quat_to_mat(action[3:])
+            ori_error = orientation_error(action_ori_mat, eef_ori_mat)
+            vel_ori_error = -obs.eef_rot_vel
+
+            F_r = self.k_p[:3] * pos_error + self.k_d[:3] * vel_pos_error
+            Tau_r = self.k_p[3:] * ori_error + self.k_d[3:] * vel_ori_error
+            compensation = data.qfrc_bias[robot.qvel_indices]
+
+            torques = J_pos.T @ lambda_pos @ F_r + J_ori.T @ lambda_ori @ Tau_r + compensation
+            a = jnp.zeros(self.model.nu, dtype=jnp.float32)
+            a = a.at[robot.qvel_indices].set(torques)
+        else: 
+            a = jnp.zeros(self.model.nu, dtype=jnp.float32)
         return self.base.step(state, a, None)
+
 
 @dataclass
 class PositionalObsEnv(EnvWrapper):
