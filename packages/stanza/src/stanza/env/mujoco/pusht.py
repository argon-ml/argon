--- conflicted
+++ resolved
@@ -251,17 +251,11 @@
 
 @dataclass
 class KeypointObsEnv(EnvWrapper):
-<<<<<<< HEAD
-    def observe(self, state):
-        print(self.base)
-        obs = self.base.observe(state)
-=======
     def observe(self, state, config=None):
         if config is None: config = PushTKeypointObs()
         if not isinstance(config, PushTKeypointObs):
             return self.base.observe(state, config)
         obs = self.base.observe(state, PushTObs())
->>>>>>> 38ad153f
         rotM = jnp.array([
             [jnp.cos(obs.block_rot), -jnp.sin(obs.block_rot)],
             [jnp.sin(obs.block_rot), jnp.cos(obs.block_rot)]
