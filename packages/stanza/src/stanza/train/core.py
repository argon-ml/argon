from stanza.data import Data, DataStream
from stanza.dataclasses import dataclass
from stanza.random import PRNGSequence
# import all reporting datatypes
from .reporting import *

from typing import (
    Any, TypeVar, Callable, Generic, Generator
)
from jax.typing import ArrayLike
from functools import partial
from contextlib import contextmanager, nullcontext
from pathlib import Path

from rich.text import Text as RichText
from rich.progress import (
    Progress, ProgressColumn,
    TextColumn, BarColumn,
    TimeRemainingColumn,
    TimeElapsedColumn,
    TaskProgressColumn
)
from rich.style import Style

import stanza.util

import time
import shutil
import os

import jax
import jax.numpy as jnp
import optax # type: ignore

import logging
logger = logging.getLogger(__name__)

Sample = TypeVar("Sample")
OptState = Any
Vars = Any
Metrics = Any

class Loop(Generic[Sample]):
    def __init__(self,
            rng_key: jax.Array,
            data: DataStream[Sample],
            max_epochs: int,
            epoch_iterations: int,
            max_iterations: int,
            trace_dir: str | None,
            progress: Progress):
        self.rng_key = rng_key
        self.data = data
        self.max_epochs = max_epochs
        self.epoch_iterations = epoch_iterations
        self.max_iterations = max_iterations
        self.progress = progress
        self.trace_dir = trace_dir

        if self.progress is not None:
            self.iteration_task = progress.add_task("Iteration", total=max_iterations)
            self.epoch_task = progress.add_task("Epoch", total=max_epochs)
            self.epoch_iteration_task = progress.add_task("Epoch Iteration", total=epoch_iterations)
        else:
            self.iteration_task = None
            self.epoch_task = None
            self.epoch_iteration_task = None

    def epochs(self) -> "Generator[Epoch[Sample]]":
        iterations = 0
        if self.progress:
            self.progress.reset(self.epoch_task, total=self.max_epochs)
            self.progress.reset(self.iteration_task, total=self.max_iterations)
        rng = PRNGSequence(self.rng_key)
        try:
            for i in range(self.max_epochs):
                self.data = self.data.reset()
                epoch_iterations = min(self.epoch_iterations, self.max_iterations - iterations)
                yield Epoch(self, next(rng), i, iterations, epoch_iterations)
                iterations = iterations + epoch_iterations
                if self.progress:
                    self.progress.advance(self.epoch_task)
        finally:
            if self.progress:
                self.progress.refresh()
            if self.trace_dir is not None:
                jax.profiler.stop_trace()
                traces = list(self.trace_dir.glob("**/perfetto*"))
                if not traces:
                    logger.warning("No traces found!")
                else:
                    trace = traces[0]
                    dest = Path(os.environ.get("HOME")) / "traces" / (self.trace_dir.name + "_trace.json.gz")
                    dest.parent.mkdir(exist_ok=True, parents=True)
                    shutil.copyfile(trace, dest)

class Epoch(Generic[Sample]):
    def __init__(self, loop: Loop[Sample], rng_key: jax.Array,
                    epoch, prev_iterations, epoch_iterations):
        self.rng_key = rng_key
        self.loop = loop
        self.num = epoch
        self.prev_iterations = prev_iterations
        self.epoch_iterations = epoch_iterations

    @property
    def data(self):
        return self.loop.data
    
    def steps(self) -> "Generator[Step[Sample]]":
        prev_iterations = self.prev_iterations
        if self.loop.progress:
            self.loop.progress.reset(
                self.loop.epoch_iteration_task, total=self.epoch_iterations
            )
        rng = PRNGSequence(self.rng_key)
        for i in range(self.epoch_iterations):
            total_iter = prev_iterations + i
            if self.loop.trace_dir is not None and total_iter > 0:
                step_profile = jax.profiler.StepTraceAnnotation("step", step_num=total_iter)
            else:
                step_profile = nullcontext()

            with step_profile:
                with jax.profiler.TraceAnnotation("data_fetch"):
                    data, batch = self.loop.data.next()
                    self.loop.data = data
                with jax.profiler.TraceAnnotation("run_step"):
                    yield Step(batch, next(rng), self.num, 
                        i, total_iter)
            if self.loop.progress:
                self.loop.progress.advance(self.loop.epoch_iteration_task)
                self.loop.progress.advance(self.loop.iteration_task)
            if self.loop.trace_dir is not None and total_iter == 0:
                jax.profiler.start_trace(str(self.loop.trace_dir),
                                         create_perfetto_trace=True)

class Step(Generic[Sample]):
    def __init__(self, batch : Sample, rng_key: jax.Array, epoch, epoch_iteration, iteration):
        self.rng_key = rng_key
        self.batch = batch
        self.epoch = epoch
        self.epoch_iteration = epoch_iteration
        self.iteration = iteration
    
    @property
    def num(self):
        return self.iteration

class MofNColumn(ProgressColumn):
    def __init__(self):
        super().__init__()

    def render(self, task) -> RichText:
        completed = int(task.completed)
        total = int(task.total) if task.total is not None else "?"
        total_width = len(str(total))
        return RichText(
            f"{completed:{total_width}d}/{total}",
            style="progress.percentage",
        )

@contextmanager
def loop(data : Data[Sample], *, batch_size, rng_key,
         epochs=None, iterations=None, progress=True,
         log_compiles=False, trace=False) -> Generator[Loop[Sample], None, None]:
    if (epochs is None and iterations is None) or \
            (epochs is not None and iterations is not None):
        raise ValueError("Must specify either iterations or epochs!")
    epoch_iterations = len(data) // batch_size
    if iterations is None:
        iterations = epochs*epoch_iterations
    if epochs is None:
        epochs = (iterations + epoch_iterations - 1) // epoch_iterations
    
    with data.stream(batch_size=batch_size) as stream:
        rng_key, shuffle_key = jax.random.split(rng_key)
<<<<<<< HEAD
        #stream = stream.shuffle(rng_key)
=======
        stream = stream.shuffle(shuffle_key)
>>>>>>> 851de5db
        if progress:
            progress = Progress(
                TextColumn("[progress.description]{task.description}"),
                BarColumn(finished_style=Style(color="green")),
                MofNColumn(),
                TaskProgressColumn(),
                TimeRemainingColumn(),
                TimeElapsedColumn()
            )
        else: progress = nullcontext()
        if log_compiles: compile_logger = jax.log_compiles()
        else: compile_logger = nullcontext()
        if trace:
            trace_dir = Path("/tmp/jax-traces") / time.strftime("%Y_%m_%d-%H_%M_%S")
            trace_dir.mkdir(exist_ok=True, parents=True)
        else:
            trace_dir = None
        loop = Loop(
            rng_key,
            stream,
            epochs, epoch_iterations,
            iterations,
            progress=progress,
            trace_dir=trace_dir
        )
        with progress, compile_logger:
            yield loop

@dataclass
class LossOutput:
    loss: ArrayLike = 0.
    metrics: Metrics = None
    var_updates: Vars = None

@partial(jax.jit, static_argnums=(0,))
def batched_loss(loss_fn, vars, rng_key, batch, **kwargs):
    loss = lambda rng, sample: loss_fn(vars, rng, sample, **kwargs)
    vmap_loss = jax.vmap(loss,
        in_axes=0,
        out_axes=LossOutput(
            var_updates=None,
            loss=0,
            metrics=0),
        axis_name="batch"
    )
    batch_size = stanza.util.axis_size(batch, 0)
    rng_keys = jax.random.split(rng_key, batch_size)

    output = vmap_loss(rng_keys, batch)

    stats = jax.tree_map(lambda x: jnp.mean(x, 0), output.metrics)
    loss = jnp.mean(output.loss)
    var_updates = output.var_updates
    return LossOutput(
        loss=loss,
        metrics=stats,
        var_updates=var_updates
    )

def batch_loss(loss_fn):
    return partial(batched_loss, loss_fn)

@partial(jax.profiler.annotate_function, name="update")
@partial(jax.jit, static_argnums=(0,1), donate_argnums=(2,3))
def step(batch_loss_fn : Callable[[Vars, jax.Array, Sample], LossOutput], 
        optimizer : optax.GradientTransformationExtraArgs, 
        opt_state : OptState, 
        vars : Vars, 
        rng_key : jax.Array,
        batch : Sample,
        **kwargs : dict[str,Any]):
    def batch_loss(params, state):
        vars = {"params": params, **state}
        output = batch_loss_fn(vars, rng_key, batch, **kwargs)
        return output.loss, output
    params = vars["params"]
    state = {k: v for k, v in vars.items() if k != "params"}
    grad_fn = jax.grad(batch_loss, argnums=0, has_aux=True)
    grad_only_fn = lambda params, _: grad_fn(params, state)[0]
    grads, output =  grad_fn(params, state)
    updates, opt_state = optimizer.update(grads, opt_state, params, grad_fn=grad_only_fn)
    params = optax.apply_updates(params, updates)
    var_updates = output.var_updates if output.var_updates is not None else {}
    vars = {"params": params, **var_updates}
    return opt_state, vars, output.metrics

@partial(jax.profiler.annotate_function, name="eval")
@partial(jax.jit, static_argnums=(0,))
def eval(batch_loss_fn, vars: Vars, rng_key: jax.Array, batch: Sample):
    output = batch_loss_fn(vars, rng_key, batch)
    return output.metrics<|MERGE_RESOLUTION|>--- conflicted
+++ resolved
@@ -175,11 +175,7 @@
     
     with data.stream(batch_size=batch_size) as stream:
         rng_key, shuffle_key = jax.random.split(rng_key)
-<<<<<<< HEAD
-        #stream = stream.shuffle(rng_key)
-=======
         stream = stream.shuffle(shuffle_key)
->>>>>>> 851de5db
         if progress:
             progress = Progress(
                 TextColumn("[progress.description]{task.description}"),
