--- conflicted
+++ resolved
@@ -24,7 +24,6 @@
     "plotly>=5.18.0",
     # For google drive parsing
     "beautifulsoup4>=4.12.3",
-<<<<<<< HEAD
     "trajax @ https://github.com/google/trajax/archive/c94a637c5a397b3d4100153f25b4b165507b5b20.tar.gz",
     "zarr>=2.18.1",
     "mujoco-mjx>=3.1.6",
@@ -34,8 +33,6 @@
     "h5py>=3.11.0",
     "wandb>=0.18",
     "boto3>=1.35.11"
-=======
->>>>>>> 6335770a
 ]
 requires-python = ">=3.10"
 license = {text = "MIT"}
