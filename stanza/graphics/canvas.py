--- conflicted
+++ resolved
@@ -181,17 +181,11 @@
 @jax.jit
 def _composite(dist, color, background_color):
     alpha = _aa_alpha(dist)
-<<<<<<< HEAD
-    alpha_a = alpha * color[3]
-    alpha_b = background_color[3] if background_color.shape[0] == 4 else jnp.array([1.])
-    bc, fc = background_color[:3], color[:3]
-=======
     fc, alpha_a = _split_color(color)
     bc, alpha_b = _split_color(background_color)
     if bc.shape[0] == 1:
         fc = jnp.mean(fc, axis=0, keepdims=True)
     alpha_a = alpha_a * alpha
->>>>>>> e24cc8da
     alpha_o = alpha_a + alpha_b * (1-alpha_a)
     color_o  = (alpha_a * fc + alpha_b * (1 - alpha_a) * bc) / alpha_o
     if background_color.shape[0] == 4 or background_color.shape[0] == 2:
@@ -249,16 +243,6 @@
         dist = self.geometry.signed_distance(x)
         return dist, self.color
 
-<<<<<<< HEAD
-def sanitize_color(color):
-    color = jnp.array(color)
-    # if alpha is not specified, make alpha = 1
-    if color.shape[-1] == 3:
-        return jnp.concatenate((color, jnp.ones(color.shape[:-1] + (1,))), axis=-1)
-    return color
-
-=======
->>>>>>> e24cc8da
 def fill(geometry, color=jnp.array([0.,0.,0.,1.])):
     color = sanitize_color(color)
     return Fill(geometry, color)
@@ -287,11 +271,7 @@
 def stack(*renderables):
     return Stack(renderables)
 
-<<<<<<< HEAD
-@dataclass(jax=True)
-=======
-@struct.dataclass(jax=True)
->>>>>>> e24cc8da
+@struct.dataclass(jax=True)
 class BatchStack:
     renderables: Renderable
 
@@ -323,13 +303,8 @@
 def stack_batch(renderables):
     return BatchStack(renderables)
 
-<<<<<<< HEAD
-@dataclass(jax=True)
-class Transformed(Renderable):
-=======
 @struct.dataclass(jax=True)
 class TransformedRenderable(Renderable):
->>>>>>> e24cc8da
     renderable: Renderable
 
     scale: jnp.ndarray
