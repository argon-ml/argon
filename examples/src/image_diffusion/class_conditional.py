from stanza import dataclasses, partial
from stanza.struct.args import command

from stanza.random import PRNGSequence
from stanza.datasets import image_class_datasets
from stanza.diffusion import DDPMSchedule

from stanza.nn.models.unet import DiffusionUNet

import stanza.util
import stanza.train as st
import stanza.train.wandb

from common import TrainConfig, OptimizerConfig, AdamConfig

import stanza.graphics

import jax
import jax.numpy as jnp

import wandb

import logging
logger = logging.getLogger(__name__)

<<<<<<< HEAD
@dataclass
=======
@dataclasses.dataclass
>>>>>>> 3a02af41
class Config:
    seed: int = 42
    diffusion_steps: int = 50
    dataset: str = "mnist"
    normalizer: str = "hypercube"
    train: TrainConfig = TrainConfig(
        optimizer=AdamConfig(3e-4, "cosine", "linear", 100)
    )

def train(config: Config):
    rng = PRNGSequence(config.seed)
    dataset = image_class_datasets.create(config.dataset)
    train_data, test_data = dataset.splits["train"], dataset.splits["test"]

    wandb_run = wandb.init(
        project="image_diffusion",
        config=stanza.util.flatten_to_dict(config)[0]
    )
    logger.info(f"Logging to [blue]{wandb_run.url}[/blue]")

    normalizer = dataset.normalizers[config.normalizer]
    schedule = DDPMSchedule.make_squaredcos_cap_v2(
        config.diffusion_steps
    )
    model = DiffusionUNet(base_channels=32, time_embed_dim=64)

    vars = jax.jit(model.init)(next(rng),
            jnp.zeros_like(normalizer.structure[0]), 0.)

    @jax.jit
    def generate_samples(params, rng_key):
        @jax.jit
        def sample(vars, rng_key):
            denoiser = lambda _, x, t: model.apply(vars, x, t - 1)
            return normalizer.unnormalize(schedule.sample(rng_key, denoiser, normalizer.structure))
        sample = jax.vmap(sample, in_axes=(None, 0))
        samples = sample(params, jax.random.split(rng_key, 64))
        return stanza.graphics.image_grid(samples)

    def generate_hook(rng, train_state):
        return {
            "samples": st.Image(generate_samples(train_state.vars, next(rng)))
        }

    def loss_fn(params, _iteration, rng_key, sample):
        image, label = normalizer.normalize(sample)
        denoiser = lambda _, x, t: model.apply(params, x, t - 1)
        loss = schedule.loss(rng_key, denoiser, image)
        return st.LossOutput(
            loss=loss,
            metrics={"loss": loss}
        )

    batch_loss_fn = st.batch_loss(loss_fn)

    vars = config.train.fit(
        data=train_data,
        batch_loss_fn=batch_loss_fn,
        rng_key=next(rng),
        init_vars=vars,
        donate_init_vars=True,
        hooks=[
            st.every_n_iterations(100,
                st.wandb.wandb_logger(run=wandb_run, metrics=True),
                st.console_logger(metrics=True)
            ),
            st.every_n_iterations(2000,
                st.wandb.wandb_logger(
                    generate_hook, run=wandb_run
                )
            )
        ]
    )
    return vars

# the cli main
@command(Config)
def run(config: Config):
    logger.setLevel(logging.DEBUG)
    train(config)<|MERGE_RESOLUTION|>--- conflicted
+++ resolved
@@ -23,11 +23,7 @@
 import logging
 logger = logging.getLogger(__name__)
 
-<<<<<<< HEAD
-@dataclass
-=======
 @dataclasses.dataclass
->>>>>>> 3a02af41
 class Config:
     seed: int = 42
     diffusion_steps: int = 50
